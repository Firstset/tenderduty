package main

import (
	_ "embed"
	"flag"
	"fmt"
	td2 "github.com/blockpane/tenderduty/td2"
	"log"
	"os"
)

//go:embed example-config.yml
var defaultConfig []byte

func main() {
	var configFile, stateFile string
	var dumpConfig bool
	flag.StringVar(&configFile, "f", "config.yml", "configuration file to use")
	flag.StringVar(&stateFile, "state", ".tenderduty-state.json", "file for storing state between restarts")
	flag.BoolVar(&dumpConfig, "example-config", false, "print the an example config.yml and exit")
	flag.Parse()

<<<<<<< HEAD
	rpcs := strings.Split(strings.ReplaceAll(endpoints, " ", ""), ",")
	switch "" {
	case rpcs[0]:
		flag.PrintDefaults()
		l.Fatal("No endpoints provided!")
	case consAddr:
		flag.PrintDefaults()
		l.Fatal("No valconspub provided!")
	case pagerDuty:
		flag.PrintDefaults()
		l.Fatal("No pagerduty key provided!")
	}

	if rex.MatchString(pagerDuty) {
		fmt.Println("The Pagerduty key provided appears to be an Oauth token, not a V2 Events API key.")
		fmt.Println(`To find your pagerduty integration key
  * Within PagerDuty, go to Services --> Service Directory --> New Service
  * Give your service a name, select an escalation policy, and set an alert grouping preference
  * Select the PagerDuty Events API V2 Integration, hit Create Service
  * Copy the 32 character Integration Key on the tenderduty command line`)
		os.Exit(1)
	}

	if !strings.Contains(consAddr, "valcons") {
		l.Println("Warning: expected 'valcons' in the consensus key.")
	}

	if testPD {
		l.Println("Sending trigger event")
		err := notifyPagerduty(false, "ALERT tenderduty test event", consAddr, pagerDuty)
		if err != nil {
			l.Fatal(err)
		}
		time.Sleep(10 * time.Second)
		l.Println("Sending resolve event")
		err = notifyPagerduty(true, "RESOLVED tenderduty test event", consAddr, pagerDuty)
		if err != nil {
			l.Fatal(err)
		}
=======
	if dumpConfig {
		fmt.Println(string(defaultConfig))
>>>>>>> b2582430
		os.Exit(0)
	}

	err := td2.Run(configFile, stateFile, dumpConfig)
	if err != nil {
		log.Println(err.Error(), "... exiting.")
	}
}<|MERGE_RESOLUTION|>--- conflicted
+++ resolved
@@ -20,50 +20,8 @@
 	flag.BoolVar(&dumpConfig, "example-config", false, "print the an example config.yml and exit")
 	flag.Parse()
 
-<<<<<<< HEAD
-	rpcs := strings.Split(strings.ReplaceAll(endpoints, " ", ""), ",")
-	switch "" {
-	case rpcs[0]:
-		flag.PrintDefaults()
-		l.Fatal("No endpoints provided!")
-	case consAddr:
-		flag.PrintDefaults()
-		l.Fatal("No valconspub provided!")
-	case pagerDuty:
-		flag.PrintDefaults()
-		l.Fatal("No pagerduty key provided!")
-	}
-
-	if rex.MatchString(pagerDuty) {
-		fmt.Println("The Pagerduty key provided appears to be an Oauth token, not a V2 Events API key.")
-		fmt.Println(`To find your pagerduty integration key
-  * Within PagerDuty, go to Services --> Service Directory --> New Service
-  * Give your service a name, select an escalation policy, and set an alert grouping preference
-  * Select the PagerDuty Events API V2 Integration, hit Create Service
-  * Copy the 32 character Integration Key on the tenderduty command line`)
-		os.Exit(1)
-	}
-
-	if !strings.Contains(consAddr, "valcons") {
-		l.Println("Warning: expected 'valcons' in the consensus key.")
-	}
-
-	if testPD {
-		l.Println("Sending trigger event")
-		err := notifyPagerduty(false, "ALERT tenderduty test event", consAddr, pagerDuty)
-		if err != nil {
-			l.Fatal(err)
-		}
-		time.Sleep(10 * time.Second)
-		l.Println("Sending resolve event")
-		err = notifyPagerduty(true, "RESOLVED tenderduty test event", consAddr, pagerDuty)
-		if err != nil {
-			l.Fatal(err)
-		}
-=======
 	if dumpConfig {
 		fmt.Println(string(defaultConfig))
->>>>>>> b2582430
 		os.Exit(0)
 	}
 
